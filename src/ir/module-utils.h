--- conflicted
+++ resolved
@@ -423,20 +423,11 @@
     doAnalysis(work);
   }
 
-<<<<<<< HEAD
-  // Perform an analysis by operating on each function, in parallel. This is
-  // called after the map is filled in, and the work function receives the
-  // proper item from the map for each function that we process.
-  //
-  // This is called from the constructor, and can also be called later as well
-  // if the user has additional operations to perform.
-=======
   // Perform an analysis by operating on each function, in parallel.
   //
   // This is called from the constructor (with the work function given there),
   // and can also be called later as well if the user has additional operations
   // to perform.
->>>>>>> a15d71f5
   void doAnalysis(Func work) {
     // Run on the imports first. TODO: parallelize this too
     for (auto& func : wasm.functions) {
