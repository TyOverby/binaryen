--- conflicted
+++ resolved
@@ -2487,20 +2487,12 @@
     assert(worthSendingMore);
   }
 
-<<<<<<< HEAD
-  // The maximal contents here are the declared type and all subtypes, unless
-  // we know better from the TNH oracle. Nothing else can pass through, so
-  // filter such things out.
+  // The TNH oracle informs us of the maximal contents possible here.
   auto maximalContents = getTNHContents(exprLoc.expr);
 #if defined(POSSIBLE_CONTENTS_DEBUG) && POSSIBLE_CONTENTS_DEBUG >= 2
   std::cout << "TNHOracle informs us that " << *exprLoc.expr << " contains "
             << maximalContents << "\n";
 #endif
-=======
-  // The maximal contents here are the declared type and all subtypes. Nothing
-  // else can pass through, so filter such things out.
-  auto maximalContents = PossibleContents::fullConeType(type);
->>>>>>> 465ebbf4
   contents.intersect(maximalContents);
   if (contents.isNone()) {
     // Nothing was left here at all.
