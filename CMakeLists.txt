# Version set according the the cmake versions available in Ubuntu/Bionic:
# https://packages.ubuntu.com/bionic/cmake
cmake_minimum_required(VERSION 3.10.2)
project(binaryen LANGUAGES C CXX VERSION 100)
include(GNUInstallDirs)

# The C++ standard whose features are required to build Binaryen.
# Keep in sync with scripts/test/shared.py cxx_standard
set(CXX_STANDARD 14)

if(NOT CMAKE_BUILD_TYPE)
  message(STATUS "No build type selected, default to Release")
  set(CMAKE_BUILD_TYPE "Release")
endif()

# We default to assertions enabled, even in release builds so that we get
# more useful error reports from users.
option(BYN_ENABLE_ASSERTIONS "Enable assertions" ON)

# For git users, attempt to generate a more useful version string
if(EXISTS ${CMAKE_CURRENT_SOURCE_DIR}/.git)
  find_package(Git QUIET REQUIRED)
  execute_process(COMMAND
               "${GIT_EXECUTABLE}" --git-dir=${CMAKE_CURRENT_SOURCE_DIR}/.git describe --tags --match version_*
           RESULT_VARIABLE
               GIT_VERSION_RESULT
           OUTPUT_VARIABLE
               GIT_VERSION
           OUTPUT_STRIP_TRAILING_WHITESPACE)
  if(${GIT_VERSION_RESULT})
    message(WARNING "Error running git describe to determine version")
  else()
    set(PROJECT_VERSION "${PROJECT_VERSION} (${GIT_VERSION})")
  endif()
endif()

configure_file(config.h.in config.h)

# Support functionality.

function(add_compile_flag value)
  message(STATUS "Building with ${value}")
  foreach(variable CMAKE_C_FLAGS CMAKE_CXX_FLAGS)
    set(${variable} "${${variable}} ${value}" PARENT_SCOPE)
  endforeach(variable)
endfunction()

function(add_cxx_flag value)
  message(STATUS "Building with ${value}")
  set(CMAKE_CXX_FLAGS "${CMAKE_CXX_FLAGS} ${value}" PARENT_SCOPE)
endfunction()

function(add_debug_compile_flag value)
  if("${CMAKE_BUILD_TYPE}" MATCHES "Debug")
    message(STATUS "Building with ${value}")
  endif()
  foreach(variable CMAKE_C_FLAGS_DEBUG CMAKE_CXX_FLAGS_DEBUG)
    set(${variable} "${${variable}} ${value}" PARENT_SCOPE)
  endforeach(variable)
endfunction()

function(add_nondebug_compile_flag value)
  if(NOT "${CMAKE_BUILD_TYPE}" MATCHES "Debug")
    message(STATUS "Building with ${value}")
  endif()
  foreach(variable CMAKE_C_FLAGS_RELEASE CMAKE_CXX_FLAGS_RELEASE CMAKE_C_FLAGS_RELWITHDEBINFO CMAKE_CXX_FLAGS_RELWITHDEBINFO CMAKE_C_FLAGS_MINSIZEREL CMAKE_CXX_FLAGS_MINSIZEREL)
    set(${variable} "${${variable}} ${value}" PARENT_SCOPE)
  endforeach(variable)
endfunction()

function(add_link_flag value)
  message(STATUS "Linking with ${value}")
  foreach(variable CMAKE_EXE_LINKER_FLAGS CMAKE_SHARED_LINKER_FLAGS)
    set(${variable} "${${variable}} ${value}" PARENT_SCOPE)
  endforeach(variable)
endfunction()

function(binaryen_setup_rpath name)
  if(CMAKE_INSTALL_RPATH)
    return()
  endif()

  if(APPLE)
    set(_install_name_dir INSTALL_NAME_DIR "@rpath")
    set(_install_rpath "@loader_path/../lib")
  elseif(UNIX)
    set(_install_rpath "\$ORIGIN/../${CMAKE_INSTALL_LIBDIR}")
    if(${CMAKE_SYSTEM_NAME} MATCHES "(FreeBSD|DragonFly)")
      set_property(TARGET ${name} APPEND_STRING PROPERTY
                   LINK_FLAGS " -Wl,-z,origin ")
    endif()
  else()
    return()
  endif()

  set_target_properties(${name} PROPERTIES
                        BUILD_WITH_INSTALL_RPATH On
                        INSTALL_RPATH "${_install_rpath}"
                        ${_install_name_dir})
endfunction()

# Options

option(BUILD_STATIC_LIB "Build as a static library" OFF)
if(MSVC)
  # We don't have dllexport declarations set up for windows yet.
  set(BUILD_STATIC_LIB ON)
endif()

# For now, don't include full DWARF support in JS builds, for size.
if(NOT EMSCRIPTEN)
  option(BUILD_LLVM_DWARF "Enable full DWARF support" ON)

  if(BUILD_LLVM_DWARF)
    if(MSVC)
      ADD_COMPILE_FLAG("/DBUILD_LLVM_DWARF")
    else()
      ADD_COMPILE_FLAG("-DBUILD_LLVM_DWARF")
    endif()
  endif()
endif()

# Compiler setup.

include_directories(${CMAKE_CURRENT_SOURCE_DIR}/src)
if(BUILD_LLVM_DWARF)
  include_directories(${CMAKE_CURRENT_SOURCE_DIR}/third_party/llvm-project/include)
endif()

# Add output directory to include path so config.h can be found
include_directories(${CMAKE_CURRENT_BINARY_DIR})

# Force output to bin/ and lib/. This is to suppress CMake multigenerator output paths and avoid bin/Debug, bin/Release/ and so on, which is CMake default.
foreach(SUFFIX "_DEBUG" "_RELEASE" "_RELWITHDEBINFO" "_MINSIZEREL" "")
  set(CMAKE_RUNTIME_OUTPUT_DIRECTORY${SUFFIX} "${PROJECT_BINARY_DIR}/bin")
  set(CMAKE_LIBRARY_OUTPUT_DIRECTORY${SUFFIX} "${PROJECT_BINARY_DIR}/lib")
  set(CMAKE_ARCHIVE_OUTPUT_DIRECTORY${SUFFIX} "${PROJECT_BINARY_DIR}/lib")
endforeach()

option(BYN_ENABLE_LTO "Build with LTO" Off)
if(BYN_ENABLE_LTO)
  if(NOT CMAKE_CXX_COMPILER_ID MATCHES "Clang")
    message(FATAL_ERROR "ThinLTO is only supported by clang")
  endif()
  if(NOT APPLE)
    add_link_flag("-fuse-ld=lld")
  endif()
  add_compile_flag("-flto=thin")
endif()

if(MSVC)
  if(CMAKE_CXX_COMPILER_VERSION VERSION_LESS "19.0") # VS2013 and older explicitly need /arch:sse2 set, VS2015 no longer has that option, but always enabled.
    add_compile_flag("/arch:sse2")
  endif()
  add_compile_flag("/std:c++17") # VS2017 generates "error C2429: attribute 'fallthrough' requires compiler flag '/std:c++17'"
  add_compile_flag("/wd4146") # Ignore warning "warning C4146: unary minus operator applied to unsigned type, result still unsigned", this pattern is used somewhat commonly in the code.
  # 4267 and 4244 are conversion/truncation warnings. We might want to fix these but they are currently pervasive.
  add_compile_flag("/wd4267")
  add_compile_flag("/wd4244")
  # 4722 warns that destructors never return, even with WASM_NORETURN.
  add_compile_flag("/wd4722")
  # "destructor was implicitly defined as deleted" caused by LLVM headers.
  add_compile_flag("/wd4624")
  add_compile_flag("/WX-")
  add_debug_compile_flag("/Od")
  add_nondebug_compile_flag("/O2")
  add_compile_flag("/D_CRT_SECURE_NO_WARNINGS")
  add_compile_flag("/D_SCL_SECURE_NO_WARNINGS")
  # Visual Studio 2018 15.8 implemented conformant support for std::aligned_storage, but the conformant support is only enabled when the following flag is passed, to avoid
  # breaking backwards compatibility with code that relied on the non-conformant behavior (the old nonconformant behavior is not used with Binaryen)
  add_compile_flag("/D_ENABLE_EXTENDED_ALIGNED_STORAGE")
  # Don't warn about using "strdup" as a reserved name.
  add_compile_flag("/D_CRT_NONSTDC_NO_DEPRECATE")

  # multi-core build.
  add_compile_flag("/MP")

  if(BYN_ENABLE_ASSERTIONS)
    # On non-Debug builds cmake automatically defines NDEBUG, so we
    # explicitly undefine it:
    add_nondebug_compile_flag("/UNDEBUG") # Keep asserts.
  endif()
  # Also remove /D NDEBUG to avoid MSVC warnings about conflicting defines.
  if( NOT CMAKE_BUILD_TYPE MATCHES "Debug" )
    foreach(flags_var_to_scrub
        CMAKE_CXX_FLAGS_RELEASE
        CMAKE_CXX_FLAGS_RELWITHDEBINFO
        CMAKE_CXX_FLAGS_MINSIZEREL
        CMAKE_C_FLAGS_RELEASE
        CMAKE_C_FLAGS_RELWITHDEBINFO
        CMAKE_C_FLAGS_MINSIZEREL)
      string(REGEX REPLACE "(^| )[/-]D *NDEBUG($| )" " "
        "${flags_var_to_scrub}" "${${flags_var_to_scrub}}")

      # Compile with `/MT` to link against `libcmt.lib`, removing a dependency
      # on `msvcrt.dll`. May result in slightly larger binaries but they should
      # be more portable across systems.
      string(REPLACE "/MD" "/MT" ${flags_var_to_scrub} "${${flags_var_to_scrub}}")
    endforeach()
  endif()

  add_link_flag("/STACK:8388608")

  if(RUN_STATIC_ANALYZER)
    add_definitions(/analyze)
  endif()
else()

  option(ENABLE_WERROR "Enable -Werror" ON)

  set(THREADS_PREFER_PTHREAD_FLAG ON)
  set(CMAKE_THREAD_PREFER_PTHREAD ON)
  find_package(Threads REQUIRED)
<<<<<<< HEAD
  add_cxx_flag("-std=c++17")
=======
  add_cxx_flag("-std=c++${CXX_STANDARD}")
>>>>>>> 89b8af00
  if(NOT EMSCRIPTEN)
    if(CMAKE_SYSTEM_PROCESSOR MATCHES "^i.86$")
      # wasm doesn't allow for x87 floating point math
      add_compile_flag("-msse2")
      add_compile_flag("-mfpmath=sse")
    elseif(CMAKE_SYSTEM_PROCESSOR MATCHES "^armv[2-6]" AND NOT CMAKE_CXX_FLAGS MATCHES "-mfpu=")
      add_compile_flag("-mfpu=vfpv3")
    endif()
  endif()
  add_compile_flag("-Wall")
  if(ENABLE_WERROR)
    add_compile_flag("-Werror")
  endif()
  add_compile_flag("-Wextra")
  add_compile_flag("-Wno-unused-parameter")
  add_compile_flag("-fno-omit-frame-pointer")
  add_compile_flag("-fno-rtti")
  # TODO(https://github.com/WebAssembly/binaryen/pull/2314): Remove these two
  # flags once we resolve the issue.
  add_compile_flag("-Wno-implicit-int-float-conversion")
  add_compile_flag("-Wno-unknown-warning-option")
  add_compile_flag("-Wswitch") # we explicitly expect this in the code
  add_compile_flag("-Wimplicit-fallthrough")
  add_compile_flag("-Wnon-virtual-dtor")

  if(WIN32)
    add_compile_flag("-D_GNU_SOURCE")
    add_compile_flag("-D__STDC_FORMAT_MACROS")
    add_link_flag("-Wl,--stack,8388608")
  elseif(NOT EMSCRIPTEN)
    add_compile_flag("-fPIC")
  endif()
  add_debug_compile_flag("-O0")
  add_debug_compile_flag("-g3")
  if(EMSCRIPTEN)
    # really focus on minimizing output size when compiling sources
    add_nondebug_compile_flag("-Oz")
  else()
    add_nondebug_compile_flag("-O2")
  endif()
  if(BYN_ENABLE_ASSERTIONS)
    # On non-Debug builds cmake automatically defines NDEBUG, so we
    # explicitly undefine it:
    add_nondebug_compile_flag("-UNDEBUG")
  endif()
endif()

if(EMSCRIPTEN)
  # link with -O3 for metadce and other powerful optimizations. note that we
  # must use add_link_options so that this appears after CMake's default -O2
  add_link_options("-O3")
  add_link_flag("-s SINGLE_FILE")
  add_link_flag("-s ALLOW_MEMORY_GROWTH=1")
  add_compile_flag("-s DISABLE_EXCEPTION_CATCHING=0")
  add_link_flag("-s DISABLE_EXCEPTION_CATCHING=0")
  # make the tools immediately usable on Node.js
  add_link_flag("-s NODERAWFS")
  # in opt builds, LTO helps so much (>20%) it's worth slow compile times
  add_nondebug_compile_flag("-flto")
endif()

# clang doesn't print colored diagnostics when invoked from Ninja
if(UNIX AND CMAKE_GENERATOR STREQUAL "Ninja")
  if(CMAKE_CXX_COMPILER_ID STREQUAL "GNU")
    add_compile_flag("-fdiagnostics-color=always")
  elseif(CMAKE_CXX_COMPILER_ID STREQUAL "Clang")
    add_compile_flag("-fcolor-diagnostics")
  endif()
endif()

# Static libraries
# Current (partial) dependency structure is as follows:
# passes -> wasm -> asmjs -> support
# TODO: It's odd that wasm should depend on asmjs, maybe we should fix that.
add_subdirectory(src/ir)
add_subdirectory(src/asmjs)
add_subdirectory(src/cfg)
add_subdirectory(src/emscripten-optimizer)
add_subdirectory(src/passes)
add_subdirectory(src/support)
add_subdirectory(src/wasm)
add_subdirectory(third_party)

# Configure lit tests
add_subdirectory(test/lit)

# Object files
set(binaryen_objs
    $<TARGET_OBJECTS:passes>
    $<TARGET_OBJECTS:wasm>
    $<TARGET_OBJECTS:asmjs>
    $<TARGET_OBJECTS:emscripten-optimizer>
    $<TARGET_OBJECTS:ir>
    $<TARGET_OBJECTS:cfg>
    $<TARGET_OBJECTS:support>)

if(BUILD_LLVM_DWARF)
  SET(binaryen_objs ${binaryen_objs} $<TARGET_OBJECTS:llvm_dwarf>)
endif()

# Sources.

file(GLOB binaryen_HEADERS src/*.h)
set(binaryen_SOURCES
  src/binaryen-c.cpp
  ${binaryen_HEADERS}
)
if(BUILD_STATIC_LIB)
  message(STATUS "Building libbinaryen as statically linked library.")
  add_library(binaryen STATIC ${binaryen_SOURCES} ${binaryen_objs})
  add_definitions(-DBUILD_STATIC_LIBRARY)
else()
  message(STATUS "Building libbinaryen as shared library.")
  add_library(binaryen SHARED ${binaryen_SOURCES} ${binaryen_objs})
endif()
if(NOT (BUILD_STATIC_LIB AND BYN_INSTALL_TOOLS_ONLY))
  install(TARGETS binaryen
    RUNTIME DESTINATION ${CMAKE_INSTALL_BINDIR}
    LIBRARY DESTINATION ${CMAKE_INSTALL_LIBDIR}
    ARCHIVE DESTINATION ${CMAKE_INSTALL_LIBDIR})
endif()
if(NOT BYN_INSTALL_TOOLS_ONLY)
  install(FILES src/binaryen-c.h src/wasm-delegations.h DESTINATION ${CMAKE_INSTALL_INCLUDEDIR})
endif()

function(binaryen_add_executable name sources)
  add_executable(${name} ${sources})
  target_link_libraries(${name} ${CMAKE_THREAD_LIBS_INIT})
  target_link_libraries(${name} binaryen)
  set_property(TARGET ${name} PROPERTY CXX_STANDARD ${CXX_STANDARD})
  set_property(TARGET ${name} PROPERTY CXX_STANDARD_REQUIRED ON)
  binaryen_setup_rpath(${name})
  install(TARGETS ${name} DESTINATION ${CMAKE_INSTALL_BINDIR})
endfunction()

binaryen_add_executable(wasm-opt src/tools/wasm-opt.cpp)
binaryen_add_executable(wasm-shell src/tools/wasm-shell.cpp)
binaryen_add_executable(wasm-metadce src/tools/wasm-metadce.cpp)
binaryen_add_executable(wasm2js src/tools/wasm2js.cpp)
binaryen_add_executable(wasm-emscripten-finalize src/tools/wasm-emscripten-finalize.cpp)
binaryen_add_executable(wasm-as src/tools/wasm-as.cpp)
binaryen_add_executable(wasm-dis src/tools/wasm-dis.cpp)
binaryen_add_executable(wasm-ctor-eval src/tools/wasm-ctor-eval.cpp)
binaryen_add_executable(wasm-reduce src/tools/wasm-reduce.cpp)
binaryen_add_executable(wasm-split src/tools/wasm-split.cpp)


# binaryen.js
#
# Note that we can't emit binaryen.js directly, as there is libbinaryen already
# declared earlier, so we create binaryen_wasm/js.js, which must then be copied.
# Note that SHELL: is needed as otherwise cmake will coalesce -s link flags
# in an incorrect way for emscripten.
if(EMSCRIPTEN)
  set(binaryen_emscripten_SOURCES
    src/binaryen-c.cpp
    ${binaryen_HEADERS}
  )

  # binaryen.js WebAssembly variant
  add_executable(binaryen_wasm
                 ${binaryen_emscripten_SOURCES})
  target_link_libraries(binaryen_wasm wasm asmjs emscripten-optimizer passes ir cfg support wasm)
  target_link_libraries(binaryen_wasm "-s NO_FILESYSTEM=0")
  target_link_libraries(binaryen_wasm "-s NODERAWFS=0")
  target_link_libraries(binaryen_wasm "-s EXPORT_NAME=binaryen")
  target_link_libraries(binaryen_wasm "--post-js ${CMAKE_CURRENT_SOURCE_DIR}/src/js/binaryen.js-post.js")
  target_link_libraries(binaryen_wasm "--extern-pre-js ${CMAKE_CURRENT_SOURCE_DIR}/src/js/binaryen.js-extern-pre.js")
  target_link_libraries(binaryen_wasm "--extern-post-js ${CMAKE_CURRENT_SOURCE_DIR}/src/js/binaryen.js-extern-post.js")
  target_link_libraries(binaryen_wasm optimized "--closure 1")
  target_link_libraries(binaryen_wasm optimized "--closure-args \"--language_in=ECMASCRIPT6 --language_out=ECMASCRIPT6\"")
  target_link_libraries(binaryen_wasm optimized "-flto")
  target_link_libraries(binaryen_wasm debug "--profiling")
  set_property(TARGET binaryen_wasm PROPERTY CXX_STANDARD ${CXX_STANDARD})
  set_property(TARGET binaryen_wasm PROPERTY CXX_STANDARD_REQUIRED ON)
  install(TARGETS binaryen_wasm DESTINATION ${CMAKE_INSTALL_BINDIR})

  # binaryen.js JavaScript variant
  add_executable(binaryen_js
                 ${binaryen_emscripten_SOURCES})
  target_link_libraries(binaryen_js wasm asmjs emscripten-optimizer passes ir cfg support wasm)
  target_link_libraries(binaryen_js "-s WASM=0")
  target_link_libraries(binaryen_js "-s WASM_ASYNC_COMPILATION=0")
  if(${CMAKE_CXX_COMPILER_VERSION} STREQUAL "6.0.1")
    # only valid with fastcomp and WASM=0
    target_link_libraries(binaryen_js "-s ELIMINATE_DUPLICATE_FUNCTIONS=1")
  endif()
  target_link_libraries(binaryen_js "-s NO_FILESYSTEM=0")
  target_link_libraries(binaryen_js "-s NODERAWFS=0")
  target_link_libraries(binaryen_js "-s EXPORT_NAME=binaryen")
  target_link_libraries(binaryen_js "--post-js ${CMAKE_CURRENT_SOURCE_DIR}/src/js/binaryen.js-post.js")
  target_link_libraries(binaryen_js "--extern-pre-js ${CMAKE_CURRENT_SOURCE_DIR}/src/js/binaryen.js-extern-pre.js")
  target_link_libraries(binaryen_js "--extern-post-js ${CMAKE_CURRENT_SOURCE_DIR}/src/js/binaryen.js-extern-post.js")
  target_link_libraries(binaryen_js optimized "--closure 1")
  target_link_libraries(binaryen_js optimized "--closure-args \"--language_in=ECMASCRIPT6 --language_out=ECMASCRIPT6\"")
  target_link_libraries(binaryen_js optimized "-flto")
  target_link_libraries(binaryen_js debug "--profiling")
  target_link_libraries(binaryen_js debug "-s ASSERTIONS")
  set_property(TARGET binaryen_js PROPERTY CXX_STANDARD ${CXX_STANDARD})
  set_property(TARGET binaryen_js PROPERTY CXX_STANDARD_REQUIRED ON)
  install(TARGETS binaryen_js DESTINATION ${CMAKE_INSTALL_BINDIR})
endif()

configure_file(scripts/binaryen-lit.in ${CMAKE_BINARY_DIR}/bin/binaryen-lit @ONLY)<|MERGE_RESOLUTION|>--- conflicted
+++ resolved
@@ -6,7 +6,7 @@
 
 # The C++ standard whose features are required to build Binaryen.
 # Keep in sync with scripts/test/shared.py cxx_standard
-set(CXX_STANDARD 14)
+set(CXX_STANDARD 17)
 
 if(NOT CMAKE_BUILD_TYPE)
   message(STATUS "No build type selected, default to Release")
@@ -211,11 +211,7 @@
   set(THREADS_PREFER_PTHREAD_FLAG ON)
   set(CMAKE_THREAD_PREFER_PTHREAD ON)
   find_package(Threads REQUIRED)
-<<<<<<< HEAD
-  add_cxx_flag("-std=c++17")
-=======
   add_cxx_flag("-std=c++${CXX_STANDARD}")
->>>>>>> 89b8af00
   if(NOT EMSCRIPTEN)
     if(CMAKE_SYSTEM_PROCESSOR MATCHES "^i.86$")
       # wasm doesn't allow for x87 floating point math
